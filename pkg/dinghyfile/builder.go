/*
* Copyright 2019 Armory, Inc.

* Licensed under the Apache License, Version 2.0 (the "License");
* you may not use this file except in compliance with the License.
* You may obtain a copy of the License at

*    http://www.apache.org/licenses/LICENSE-2.0

* Unless required by applicable law or agreed to in writing, software
* distributed under the License is distributed on an "AS IS" BASIS,
* WITHOUT WARRANTIES OR CONDITIONS OF ANY KIND, either express or implied.
* See the License for the specific language governing permissions and
* limitations under the License.
 */

package dinghyfile

import (
	"bytes"
	"encoding/json"
	"errors"
	"fmt"
	"github.com/armory/dinghy/pkg/dinghyfile/pipebuilder"
	"github.com/armory/dinghy/pkg/log"
	"path/filepath"
	"regexp"
	"time"

	"github.com/armory/dinghy/pkg/events"
	"github.com/armory/dinghy/pkg/notifiers"
	"github.com/armory/dinghy/pkg/util"
	"github.com/armory/plank/v3"
)

type VarMap map[string]interface{}

type Parser interface {
	SetBuilder(b *PipelineBuilder)
	Parse(org, repo, path, branch string, vars []VarMap) (*bytes.Buffer, error)
}

// PipelineBuilder is responsible for downloading dinghyfiles/modules, compiling them, and sending them to Spinnaker
type PipelineBuilder struct {
	Downloader                  Downloader
	Depman                      DependencyManager
	TemplateRepo                string
	TemplateOrg                 string
	DinghyfileName              string
	Client                      util.PlankClient
	DeleteStalePipelines        bool
	AutolockPipelines           string
	EventClient                 events.EventClient
	Parser                      Parser
	Logger                      log.DinghyLog
	Ums                         []Unmarshaller
	Notifiers                   []notifiers.Notifier
	PushRaw                     map[string]interface{}
	GlobalVariablesMap          map[string]interface{}
	RepositoryRawdataProcessing bool
	RebuildingModules           bool
	Action                      pipebuilder.BuilderAction
}

// DependencyManager is an interface for assigning dependencies and looking up root nodes
type DependencyManager interface {
	GetRawData(url string) (string, error)
	SetRawData(url string, rawData string) error
	SetDeps(parent string, deps []string)
	GetRoots(child string) []string
}

// Downloader is an interface that fetches files from a source
type Downloader interface {
	Download(org, repo, file, branch string) (string, error)
	EncodeURL(org, repo, file, branch string) string
	DecodeURL(url string) (string, string, string, string)
}

// Dinghyfile is the format of the pipeline template JSON
type Dinghyfile struct {
	// Application name can be specified either in top-level "application" or as a key in "spec"
	// We don't want arbitrary application properties in the top-level Dinghyfile so we put them in .spec
	Application          string                 `json:"application" yaml:"application" hcl:"application"`
	ApplicationSpec      plank.Application      `json:"spec" yaml:"spec" hcl:"spec"`
	DeleteStalePipelines bool                   `json:"deleteStalePipelines" yaml:"deleteStalePipelines" hcl:"deleteStalePipelines"`
	Globals              map[string]interface{} `json:"globals" yaml:"globals" hcl:"globals"`
	Pipelines            []plank.Pipeline       `json:"pipelines" yaml:"pipelines" hcl:"pipelines"`
}

func NewDinghyfile() Dinghyfile {
	return Dinghyfile{
		// initialize the application spec so that the default
		// enabled/disabled are initilzed slices
		// https://danott.co/posts/json-marshalling-empty-slices-to-empty-arrays-in-go.html
		ApplicationSpec: plank.Application{
			DataSources: &plank.DataSourcesType{
				Enabled:  []string{},
				Disabled: []string{},
			},
		},
	}
}

var (
	// ErrMalformedJSON is more specific than just returning 422.
	ErrMalformedJSON = errors.New("malformed json")
	DefaultEmail     = "unknown@example.org"
)

// UpdateDinghyfile doesn't actually update anything; it unmarshals the
// results bytestream into the Dinghyfile{} struct, and sets the name and
// email on the ApplicationSpec if it didn't get unmarshalled on its own.
func (b *PipelineBuilder) UpdateDinghyfile(dinghyfile []byte) (Dinghyfile, error) {
	d := NewDinghyfile()
	// try every parser, maybe we'll get lucky
	parseErrs := 0
	for _, ums := range b.Ums {
		if err := ums.Unmarshal(dinghyfile, &d); err != nil {
			b.Logger.Warnf("UpdateDinghyfile malformed syntax: %s", err.Error())
			parseErrs++
			continue
		}
	}
	event := &events.Event{
		Start:      time.Now().UTC().Unix(),
		End:        time.Now().UTC().Unix(),
		Org:        "",
		Repo:       "",
		Path:       "",
		Branch:     "",
		Dinghyfile: string(dinghyfile),
		Module:     false,
	}

	// we weren't lucky, all the parsers failed
	if parseErrs == len(b.Ums) {
		b.Logger.Errorf("update-dinghyfile-unmarshal-err: %s", string(dinghyfile))
		b.EventClient.SendEvent("update-dinghyfile-unmarshal-err", event)
		return d, ErrMalformedJSON
	}
	b.Logger.Infof("Unmarshalled: %v", d)

	// If "spec" is not provided, these will be initialized to ""; need to pull them in.
	if d.ApplicationSpec.Name == "" {
		d.ApplicationSpec.Name = d.Application
	}
	if d.ApplicationSpec.Email == "" {
		d.ApplicationSpec.Email = DefaultEmail
	}

	return d, nil
}

// We will validate using plank refs at this moment
func (b *PipelineBuilder) ValidatePipelines(d Dinghyfile, dinghyfile []byte) error {

	event := &events.Event{
		Start:      time.Now().UTC().Unix(),
		End:        time.Now().UTC().Unix(),
		Org:        "",
		Repo:       "",
		Path:       "",
		Branch:     "",
		Dinghyfile: string(dinghyfile),
		Module:     false,
	}

	var lastErr error
	var warning bool
	for _, pipeline := range d.Pipelines {
		validateResult := pipeline.ValidateRefIds()
		for _, stageWarning := range validateResult.Warnings {
			warning = true
			b.Logger.Warnf("There are some concerns validating stage refs for pipeline: %s", stageWarning)
		}
		for _, stageError := range validateResult.Errors {
			lastErr = stageError
			b.Logger.Errorf("Failed to validate stage refs for pipeline: %s", stageError.Error())
		}
	}
	if warning {
		b.EventClient.SendEvent("validate-pipelines-stagerefs-warn", event)
	}
	if lastErr != nil {
		b.Logger.Errorf("validate-pipelines-stagerefs-err: %s", string(dinghyfile))
		b.EventClient.SendEvent("validate-pipelines-stagerefs-err", event)
		return lastErr
	}
	return nil
}

// We will validate app notifications struc at this moment
func (b *PipelineBuilder) ValidateAppNotifications(d Dinghyfile, dinghyfile []byte) error {

	event := &events.Event{
		Start:      time.Now().UTC().Unix(),
		End:        time.Now().UTC().Unix(),
		Org:        "",
		Repo:       "",
		Path:       "",
		Branch:     "",
		Dinghyfile: string(dinghyfile),
		Module:     false,
	}

	err := d.ApplicationSpec.Notifications.ValidateAppNotification()
	if err != nil {
		b.Logger.Errorf("validate-app-notifications-err: %s", string(dinghyfile))
		b.EventClient.SendEvent("validate-app-notifications-err", event)
		return err
	}
	return nil
}

// DetermineParser currently only returns a DinghyfileParser; it could
// return other types of parsers in the future (for example, MPTv2)
// If we can't discern the types based on the path passed here, we may need
// to revisit this.  For now, this is just a stub that always returns the
// DinghyfileParser type.
func (b *PipelineBuilder) DetermineParser(path string) Parser {
	return NewDinghyfileParser(b)
}

// ProcessDinghyfile downloads a dinghyfile and uses it to update Spinnaker's pipelines.
func (b *PipelineBuilder) ProcessDinghyfile(org, repo, path, branch string) error {
	if b.Parser == nil {
		// Set the renderer based on evaluation of the path, if not already set
		b.Logger.Info("Calling DetermineParser")
		b.Parser = b.DetermineParser(path)
	}
	buf, err := b.Parser.Parse(org, repo, path, branch, nil)
	if err != nil {
		buf, errDownload := b.Downloader.Download(org, repo, path, branch)
		if errDownload == nil {
			b.NotifyFailure(org, repo, path, err, buf)
		} else {
			b.NotifyFailure(org, repo, path, err, "")
		}
		b.Logger.Errorf("Failed to parse dinghyfile %s: %s", path, err.Error())
		return err
	}
	b.Logger.Infof("Compiled: %s", buf.String())
	d, err := b.UpdateDinghyfile(buf.Bytes())
	if err != nil {
		b.Logger.Errorf("Failed to update dinghyfile %s: %s", path, err.Error())
		b.NotifyFailure(org, repo, path, err, buf.String())
		return err
	}
	b.Logger.Infof("Updated: %s", buf.String())
	b.Logger.Infof("Dinghyfile struct: %v", d)

	err = b.ValidatePipelines(d, buf.Bytes())
	if err != nil {
		b.Logger.Errorf("Failed to validate pipelines %s", path)
		b.NotifyFailure(org, repo, path, err, buf.String())
		return err
	}
	b.Logger.Info("Validations for stage refs were successful")

	err = b.ValidateAppNotifications(d, buf.Bytes())
	if err != nil {
		b.Logger.Errorf("Failed to validate application notifications %s", d.ApplicationSpec.Notifications)
		b.NotifyFailure(org, repo, path, err, buf.String())
		return err
	}
	b.Logger.Info("Validations for app notifications were successful")

	if b.Action == pipebuilder.Validate {
		b.Logger.Info("Validation finished successfully")
	} else {
		if err := b.updatePipelines(&d.ApplicationSpec, d.Pipelines, d.DeleteStalePipelines, b.AutolockPipelines); err != nil {
			b.Logger.Errorf("Failed to update Pipelines for %s: %s", path, err.Error())
			b.NotifyFailure(org, repo, path, err, buf.String())
			return err
		}
	}

	b.NotifySuccess(org, repo, path, d.ApplicationSpec.Notifications)
	return nil
}

func unwrapFront50Error(err error) error {
	// Front50/OPA errors are in the form {"error": "BadRequest", "message": "foo"}
	// So let's attempt to destructure that value and report it downstream so
	// users have a nicer error message. If we can't parse the message for
	// whatever reason, then we'll just end up returning the previous error instead.
	var fr *plank.FailedResponse
	if errors.As(err, &fr) {
		var bre Front50BadRequestError
		if jsonErr := json.Unmarshal(fr.Response, &bre); jsonErr == nil {
			return &bre // Make sure this is the error that gets persisted now
		}
	}

	return err
}

// Front50BadRequestError represents a 4xx response from Front50
type Front50BadRequestError struct {
	Type   string `json:"error"`
	Reason string `json:"message"`
}

func (e *Front50BadRequestError) Error() string {
	return fmt.Sprintf("%s: %s", e.Type, e.Reason)
}

// RebuildModuleRoots rebuilds all dinghyfiles which are roots of the specified file
func (b *PipelineBuilder) RebuildModuleRoots(org, repo, path, branch string) error {
	b.RebuildingModules = true
	errEncountered := false
	failedUpdates := []string{}
	url := b.Downloader.EncodeURL(org, repo, path, branch)
	b.Logger.Info("Processing module: " + url)

	// TODO: could handle logging and errors for file processing more elegantly rather
	// than making two passes.
	// Process all dinghyfiles that depend on this module
	for _, url := range b.Depman.GetRoots(url) {
		org, repo, path, branch := b.Downloader.DecodeURL(url)
		if filepath.Base(path) == b.DinghyfileName {
			if b.RepositoryRawdataProcessing {
				rawData, errRaw := b.Depman.GetRawData(url)
				if errRaw == nil && rawData != "" {
					b.Logger.Infof("found rawdata for %v", url)
					// deserialze push data to a map.
					rawPushData := make(map[string]interface{})
					if err := json.Unmarshal([]byte(rawData), &rawPushData); err != nil {
						b.Logger.Errorf("unable to deserialize raw data to map while executing RebuildModuleRoots")
					} else {
						b.Logger.Infof("using latest rawdata from %v", url)
						b.PushRaw = rawPushData
					}
				}
			}

			if err := b.ProcessDinghyfile(org, repo, path, branch); err != nil {
				errEncountered = true
				failedUpdates = append(failedUpdates, url)
			}
		}

	}

	if errEncountered {
		var word string
		if b.Action == pipebuilder.Validate {
			word = "validated"
		} else {
			word = "updated"
		}
		b.Logger.Errorf("The following dinghyfiles weren't %v successfully:", word)
		for _, url := range failedUpdates {
			b.Logger.Error(url)
		}
		return fmt.Errorf("Not all upstream dinghyfiles were %v successfully", word)
	}
	return nil
}

// This is the bit that actually updates the pipeline(s) in Spinnaker
func (b *PipelineBuilder) updatePipelines(app *plank.Application, pipelines []plank.Pipeline, deleteStale bool, autoLock string) error {
	var newapp = false
	_, err := b.Client.GetApplication(app.Name)
	if err != nil {
		newapp = true
		failedResponse, ok := err.(*plank.FailedResponse)
		if !ok {
			b.Logger.Errorf("Failed to create application (%s)", err.Error())
			return err
		}
		if failedResponse.StatusCode == 404 {
			// Likely just not there...
			b.Logger.Infof("Creating application '%s'...", app.Name)
			if err = b.Client.CreateApplication(app); err != nil {
				b.Logger.Errorf("Failed to create application (%s)", failedResponse.Error())
				return err
			}
		} else {
			b.Logger.Errorf("Failed to create application (%s)", failedResponse.Error())
			return err
		}
	} else {
		if val, found := b.GlobalVariablesMap["save_app_on_update"]; found && val == true {
			errUpdating := b.Client.UpdateApplication(*app)
			if errUpdating != nil {
				b.Logger.Errorf("Failed to update application (%s)", errUpdating.Error())
				return errUpdating
			}
		}
	}

	if val, found := b.GlobalVariablesMap["save_app_on_update"]; (found && val == true) || newapp {
		b.Logger.Infof("Updating notifications: %s", app.Notifications)
		errNotif := b.Client.UpdateApplicationNotifications(app.Notifications, app.Name)
		if errNotif != nil {
			b.Logger.Errorf("Failed to update notifications: (%s)", errNotif.Error())
		}
	}

	ids, _ := b.PipelineIDs(app.Name)
	ignoreList := make(map[string]bool)
	idToName := make(map[string]string)
	for name, id := range ids {
		ignoreList[id] = false
		idToName[id] = name
	}
	b.Logger.Infof("Found pipelines for %v: %v", app, ids)
	for _, p := range pipelines {
		// Add ids to existing pipelines
		b.Logger.Info("Processing pipeline ", p)
		if id, exists := ids[p.Name]; exists {
			b.Logger.Debug("Added id ", id, " to pipeline ", p.Name)
			ignoreList[p.Name] = true
			p.ID = id //note: we're working with a copy.  once this loop exits all changes go out of scope!
			b.Logger.Info("Updating pipeline: " + p.Name)
		} else {
			b.Logger.Debug("Adding ", p.Name, " to ignored stale pipelines")
			ignoreList[p.Name] = true
			b.Logger.Info("Creating pipeline: " + p.Name)
		}
		if autoLock == "true" {
			b.Logger.Debug("Locking pipeline ", p.Name)
			p.Lock()
		}

		if err := b.Client.UpsertPipeline(p, p.ID); err != nil {
			err = unwrapFront50Error(err)
			b.Logger.Errorf("Upsert failed: %s", err.Error())
			return err
		}
		b.Logger.Info("Upsert succeeded.")
	}
	if deleteStale {
		// clear existing pipelines that weren't updated
		b.Logger.Debug("Pipelines we should ignore because they were just created: ", ignoreList)
		allPipelines, err := b.Client.GetPipelines(app.Name)
		if err != nil {
			b.Logger.Errorf("Could not retrieve pipelines for %s: %s", app.Name, err.Error())
		} else {
			for _, p := range allPipelines {
				if !ignoreList[p.Name] {
					b.Logger.Infof("Deleting stale pipeline %s", p.Name)
					if err := b.Client.DeletePipeline(p); err != nil {
						// Not worrying about handling errors here because it just means it
						// didn't get deleted *this time*.
						b.Logger.Warnf("Could not delete Pipeline %s (Application %s)", p.Name, p.Application)
					}
				}
			}
		}
	}
	return err
}

// PipelineIDs returns a map of pipeline names -> their UUID.
func (b *PipelineBuilder) PipelineIDs(app string) (map[string]string, error) {
	ids := map[string]string{}
	b.Logger.Info("Looking up existing pipelines")
	pipelines, err := b.Client.GetPipelines(app)
	if err != nil {
		b.Logger.Errorf("Failed to GetPipelines for %s: %s", app, err.Error())
		return ids, err
	}
	for _, p := range pipelines {
		ids[p.Name] = p.ID
	}
	return ids, nil
}

// GetPipelineByID returns a pipeline's UUID by its name; if the pipeline
// isn't found, one is created one and its ID is returned.
func (b *PipelineBuilder) GetPipelineByID(app, pipelineName string) (string, error) {
	ids, err := b.PipelineIDs(app)
	if err != nil {
		return "", err
	}
	id, exists := ids[pipelineName]
	if exists {
		return id, nil
	}
	err = b.Client.UpsertPipeline(plank.Pipeline{
		Application: app,
		Name:        pipelineName,
	}, "")
	if err != nil {
		err = unwrapFront50Error(err)
		b.Logger.Errorf("Failed to UpsertPipeline for %s (%s): %s", pipelineName, app, err.Error())
		return "", err
	}
	return b.GetPipelineByID(app, pipelineName)
}

func (b *PipelineBuilder) AddUnmarshaller(u Unmarshaller) {
	b.Ums = append(b.Ums, u)
}

func (b *PipelineBuilder) NotifySuccess(org, repo, path string, notifications plank.NotificationsType) {
	for _, n := range b.Notifiers {
		n.SendSuccess(org, repo, path, notifications, b.getNotificationContent())
	}
}

func (b *PipelineBuilder) NotifyFailure(org, repo, path string, err error, dinghyfile string) {
	var notifications plank.NotificationsType
	if appName, err := extractApplicationName(dinghyfile); err == nil {
		if foundNotifications, errGetApp := b.Client.GetApplicationNotifications(appName); errGetApp == nil {
			notifications = *foundNotifications
		}
	}
	for _, n := range b.Notifiers {
<<<<<<< HEAD
		n.SendFailure(org, repo, path, err, notifications)
=======
		n.SendFailure(org, repo, path, err, notifications, b.getNotificationContent())
>>>>>>> fefce836
	}
}

func extractApplicationName(dinghyfile string) (string, error) {
	// Groups name of the application, valid values are application: appname  "application":"appname" and 'application': 'appname'
	regex := `["']?application["']?\s*[:=]\s*["']?(?P<applicationName>[\w-]*)["']?`
	params := getParams(regex, dinghyfile)
	if val, ok := params["applicationName"]; ok {
		return val, nil
	}
	return "", errors.New("application name not found in dinghyfile")
}

// This function returns a map of strings for matches
func getParams(regEx, url string) (paramsMap map[string]string) {

	var compRegEx = regexp.MustCompile(regEx)
	match := compRegEx.FindStringSubmatch(url)

	paramsMap = make(map[string]string)
	for i, name := range compRegEx.SubexpNames() {
		if i > 0 && i <= len(match) {
			paramsMap[name] = match[i]
		}
	}
	return paramsMap
}

func (b *PipelineBuilder) getNotificationContent() map[string]interface{} {
	content := map[string]interface{}{}

	logEvent, err := b.Logger.GetBytesBuffByLoggerKey(log.LogEventKey)
	if err != nil {
		b.Logger.Error(fmt.Sprintf("there was an error trying to get notification content: %v", err))
	} else {
		content["logevent"] = logEvent.String()
	}
	if b.PushRaw != nil {
		content["rawdata"] = b.PushRaw
	}
	return content
}<|MERGE_RESOLUTION|>--- conflicted
+++ resolved
@@ -510,11 +510,7 @@
 		}
 	}
 	for _, n := range b.Notifiers {
-<<<<<<< HEAD
-		n.SendFailure(org, repo, path, err, notifications)
-=======
 		n.SendFailure(org, repo, path, err, notifications, b.getNotificationContent())
->>>>>>> fefce836
 	}
 }
 
